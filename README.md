# Kafka Minion

![License](https://img.shields.io/github/license/cloudworkz/kafka-minion.svg?color=blue) [![Go Report Card](https://goreportcard.com/badge/github.com/cloudworkz/kafka-minion)](https://goreportcard.com/report/github.com/cloudworkz/kafka-minion) ![GitHub release](https://img.shields.io/github/release/cloudworkz/kafka-minion.svg) [![Docker Repository on Quay](https://quay.io/repository/google-cloud-tools/kafka-minion/status "Docker Repository on Quay")](https://quay.io/repository/google-cloud-tools/kafka-minion)

Kafka minion is a prometheus exporter for Apache Kafka (v0.11.0.2+), created to reliably expose consumer group lag information along with other helpful, unique metrics. Easy to setup on Kubernetes environments.

![Grafana Dashboard for Kafka Consumer Group Lag Monitoring](https://raw.githubusercontent.com/cloudworkz/kafka-minion/master/docs/screenshots/grafana-main-1.png)

![Grafana Dashboard for Kafka Consumer Group Lag Monitoring](https://raw.githubusercontent.com/cloudworkz/kafka-minion/master/docs/screenshots/grafana-main-2.png)

![Grafana Dashboard for Kafka Topic Monitoring](https://raw.githubusercontent.com/cloudworkz/kafka-minion/master/docs/screenshots/grafana-ops-1.png)

![Grafana Dashboard for Kafka Cluster Monitoring](https://raw.githubusercontent.com/cloudworkz/kafka-minion/master/docs/screenshots/grafana-ops-2.png)


## Features

- [x] Supports Kafka 0.11.0.2 - 2.2.x (last updated 16th Jun 2019)
- [x] Fetches consumer group information directly from `__consumer_offsets` topic instead of querying single brokers for consumer group lags to ensure robustness in case of broker failures or leader elections
- [x] Kafka SASL/SSL support
- [x] Provides per consumergroup:topic lag metrics (removes a topic's metrics if a single partition metric in that topic couldn't be fetched)
- [x] Created to use in Kubernetes clusters (has liveness/readiness check and helm chart for easier setup)
- [x] No Zookeeper dependencies

## Roadmap

- [ ] Adding more tests, especially for decoding all the kafka binary messages. The binary format sometimes changes with newer kafka versions. To ensure that all kafka versions will be supported and future kafka minion changes are compatible, I'd like to add tests on this
- [ ] Getting more feedback from users who run Kafka Minion in other environments
- [x] **DONE:** Add sample Grafana dashboard
- [x] **DONE:** Add more metrics about topics and partitions (partition count and cleanup policy)

## Setup

### Helm Chart

Kubernetes users may want to use the Helm chart to deploy Kafka Minion: https://github.com/cloudworkz/kafka-minion-helm-chart

### Environment variables

| Variable name | Description | Default |
| --- | --- | --- |
| TELEMETRY_HOST | Host to listen on for the prometheus exporter | 0.0.0.0 |
| TELEMETRY_PORT | HTTP Port to listen on for the prometheus exporter | 8080 |
| LOG_LEVEL | Log granularity (debug, info, warn, error, fatal, panic) | info |
| VERSION | Application version (env variable is set in Dockerfile) | (from Dockerfile) |
| EXPORTER_IGNORE_SYSTEM_TOPICS | Don't expose metrics about system topics (any topic names which are "\_\_" or "\_confluent" prefixed) | true |
| METRICS_PREFIX | A prefix for all exported prometheus metrics | kafka_minion |
| KAFKA_BROKERS | Array of broker addresses, delimited by comma (e. g. "kafka-1:9092, kafka-2:9092") | (No default) |
| KAFKA_VERSION | Kafka cluster version. V1.0.0+ is required to collect log dir sizes. Set this to `0.11.0.2` if your cluster version is below v1.0.0 | 1.0.0 |
| KAFKA_OFFSET_RETENTION | After this time Kafka Minion will delete stale offsets, this must match your Brokers' `offsets.retention.minutes` which equals to a defailt of 7 days for Kafka v2.0.0+ | 168h |
| KAFKA_CONSUMER_OFFSETS_TOPIC_NAME | Topic name of topic where kafka commits the consumer offsets | \_\_consumer_offsets |
| KAFKA_SASL_ENABLED | Bool to enable/disable SASL authentication (only SASL_PLAINTEXT is supported) | false |
| KAFKA_SASL_USE_HANDSHAKE | Whether or not to send the Kafka SASL handshake first | true |
| KAFKA_SASL_USERNAME | SASL Username | (No default) |
| KAFKA_SASL_PASSWORD | SASL Password | (No default) |
| KAFKA_TLS_ENABLED | Whether or not to use TLS when connecting to the broker | false |
| KAFKA_TLS_CA_FILE_PATH | Path to the TLS CA file | (No default) |
| KAFKA_TLS_KEY_FILE_PATH | Path to the TLS key file | (No default) |
| KAFKA_TLS_CERT_FILE_PATH | Path to the TLS cert file | (No default) |
| KAFKA_TLS_INSECURE_SKIP_TLS_VERIFY | If true, TLS accepts any certificate presented by the server and any host name in that certificate. | true |
| KAFKA_TLS_PASSPHRASE | Passphrase to decrypt the TLS Key | (No default) |
<<<<<<< HEAD
| OFFSETS_UPDATE_INTERVAL | Update interval for the consumer offsets in seconds | 5 |
| METADATA_UPDATE_INTERVAL | Update interval for the consumer offsets in seconds | 60 |
| BROKER_UPDATE_INTERVAL | Update interval for the consumer offsets in seconds | 30 |
=======
| KAFKA_SASL_MECHANISM | Set to SCRAM-SHA-256 or SCRAM-SHA-512 for scram usage | (No default) |
>>>>>>> 3da95452

### Grafana Dashboard

You can import our suggested Grafana dashboards and modify them as you wish:
 - https://grafana.com/dashboards/10083 (Kafka Minion Dashboard ID 10083)
 - https://grafana.com/dashboards/10466 (Kafka Minion OPS Dashbaord ID 10466)

## Exposed metrics

### Labels

Below metrics have a variety of different labels, explained in this section:

**`topic`**: Topic name

**`partition`**: Partition ID (partitions are zero indexed)

**`group`**: The consumer group name

**`group_version`**: Instead of resetting offsets some developers replay data by creating a new group and increment an appending number ("sample-group" -> "sample-group-1"). Group names without an appending number are considered as version 0.

**`group_base_name`**: The base name is the part of the group name which prefixes the group_version. For "sample-group-1" it is "sample-group-".

**`group_is_latest`** Assuming you have multiple consumer groups with the same base name, but different versions this label indicates if this group is the one with the highest version amongst all other known consumer groups. If there is "sample-group", "sample-group-1" and "sample-group-2" only the least mentioned group has `group_is_lastest` set to "true".

### Metrics

#### Cluster metrics

| Metric | Description |
| --- | --- |
| `kafka_minion_broker_count` | Number of brokers currently connected to the cluster. |

#### Consumer group metrics

| Metric | Description |
| --- | --- |
| `kafka_minion_group_topic_lag{group, group_base_name, group_is_latest, group_version, topic}` | Number of messages the consumer group is behind for a given topic. |
| `kafka_minion_group_topic_partition_lag{group, group_base_name, group_is_latest, group_version, topic, partition}` | Number of messages the consumer group is behind for a given partition. |
| `kafka_minion_group_topic_partition_offset{group, group_base_name, group_is_latest, group_version, topic, partition}` | Current offset of a given group on a given partition. |
| `kafka_minion_group_topic_partition_commit_count{group, group_base_name, group_is_latest, group_version, topic, partition}` | Number of commited offset entries by a consumer group for a given partition. Helpful to determine the commit rate to possibly tune the consumer performance. |
| `kafka_minion_group_topic_partition_last_commit{group, group_base_name, group_is_latest, group_version, topic, partition}` | Timestamp of last consumer group commit on a given partition |
| `kafka_minion_group_topic_partition_expires_at{group, group_base_name, group_is_latest, group_version, topic, partition}` | Timestamp when this offset will expire if there won't be further commits |

#### Topic / Partition metrics

| Metric | Description |
| --- | --- |
| `kafka_minion_topic_partition_count{topic, cleanup_policy}` | Partition count for a given topic along with cleanup policy as label |
| `kafka_minion_topic_partition_high_water_mark{topic, partition}` | Latest known commited offset for this partition. This metric is being updated periodically and thus the actual high water mark may be ahead of this one. |
| `kafka_minion_topic_partition_low_water_mark{topic, partition}` | Oldest known commited offset for this partition. This metric is being updated periodically and thus the actual high water mark may be ahead of this one. |
| `kafka_minion_topic_partition_message_count{topic, partition}` | Number of messages for a given partition. Calculated by subtracting high water mark by low water mark. Thus this metric is likely to be invalid for compacting topics, but it still can be helpful to get an idea about the number of messages in that topic. |
| `kafka_minion_topic_partition_under_replicated{topic, partition}` | Whether the partition's replicas are available - either the number of in-sync replicas is less than the number of replicas, or the cluster reports an error "9" (ErrReplicaNotAvailable) for the partition. |
| `kafka_minion_topic_subscribed_groups_count{topic}` | Number of consumer groups which have at least one consumer group offset for any of the topic's partitions |
| `kafka_minion_topic_log_dir_size{topic}` | Size in bytes which is used for the topic's log dirs storage |

#### Broker metrics

| Metric | Description |
| --- | --- |
| `kafka_minion_broker_log_dir_size{broker_id}` | Size in bytes which is used for the broker's log dirs storage |

#### Internal metrics

| Metric | Description |
| --- | --- |
| `kafka_minion_internal_offset_consumer_offset_commits_read{version}` | Number of read offset commit messages |
| `kafka_minion_internal_offset_consumer_offset_commits_tombstones_read{version}` | Number of tombstone messages of all offset commit messages |
| `kafka_minion_internal_offset_consumer_group_metadata_read{version}` | Number of read group metadata messages |
| `kafka_minion_internal_offset_consumer_group_metadata_tombstones_read{version}` | Number of tombstone messages of all group metadata messages |
| `kafka_minion_internal_kafka_messages_in_success{topic}` | Number of successfully received kafka messages |
| `kafka_minion_internal_kafka_messages_in_failed{topic}` | Number of errors while consuming kafka messages |

#### General metrics

| Metric | Description |
| --- | --- |
| `kafka_minion_build_info{version}` | Build version exposed as label. The value for this metric is always set to `1` |

## How does it work

At a high level Kafka Minion fetches data from two different sources (see below). Kafka Minion provides lots of metrics by connecting these datasets. For instance a partition high water mark with a consumer group's current offset to calculate the lag on that partition. Invocating the `/metrics` endpoint starts the calculation of these metrics on a snapshot of the current data.

- **Consumer Group Data:** Since Kafka version 0.10 Zookeeper is no longer in charge of maintaining the consumer group offsets. Instead Kafka itself utilizes an internal Kafka topic called `__consumer_offsets`. Messages in that topic are binary and the protocol may change with broker upgrades. On each succesful offset commit from a consumer group member a message is created and produced to that topic. The message key is a combination of the `groupId`, `topic` and `partition`. The value is the offset index.

  The `__consumer_offsets` topic is a compacted topic. Once an offset expires Kafka produces a tombstone for the given key, which will Kafka Minion use to delete the offset information as well. Therefore Kafka Minion has to consume all messages from earliest, so that it gets all consumer group offsets which have not yet been expired.

- **Broker requests:** Brokers are being queried to get topic metadata information, such as partition count, topic configuration, low & high water mark.

## FAQ

### Why did you create yet another kafka lag exporter?

1. As of writing the exporter there is no publicly available prometheus exporter (to my knowledge) which is lightweight, robust and supports Kafka v0.11 - v2.1+

2. We are primarily interested in per consumergroup:topic lags. Some exporters export either only group lags of all topics altogether or they export only per partition metrics. While you can obviously aggregate those partition metrics in Grafana as well, this adds unnecessary complexity in Grafana dashboards. This exporter offers metrics on partition and topic granularity.

3. In our environment developers occasionally reconsume a topic by creating a new consumer group. They do so by incrementing a trailing number (e. g. "sample-group-1" becomes "sample-group-2"). In order to setup a proper alerting based on increasing lags for all consumer groups in a cluster, we need to ignore those "outdated" consumer groups. In this illustration "sample-group-1" as it's not being used anymore. This exporter adds 3 labels on each exporter consumergroup:topic lag metric to make that possible: `group_base_name`, `group_version`, `group_is_latest`. The meaning of each label is explained in the section [Labels](#labels)

4. More (unique) metrics which are not available in other exporters. Likely some of these metrics and features are not desired in other exporters too.

### How does Kafka Minion compare to Burrow?

- Similiar data sources (consuming \_\_consumer_offsets topic and polling broker requests for topic watermarks)
- Kafka Minion offers prometheus metrics natively, while Burrow needs an additional metrics exporter
- Burrow has a more sophisticated approach to evaluate consumer lag health, while Kafka Minion leaves this to Grafana (query + alerts)
- Burrow supports multiple Kafka clusters, Kafka Minion is designed to be deployed once for each kafka cluster
- Kafka Minion is more lightweight and less complex because it does not offer such lag evaluation or multiple cluster support
- Kafka Minion offers different/additional metrics and labels which aren't offered by Burrow and vice versa
- Kafka Minion does not support consumer groups which still commit to Zookeeper, therefore it doesn't has any Zookeeper dependencies while Burrow supports those<|MERGE_RESOLUTION|>--- conflicted
+++ resolved
@@ -59,13 +59,10 @@
 | KAFKA_TLS_CERT_FILE_PATH | Path to the TLS cert file | (No default) |
 | KAFKA_TLS_INSECURE_SKIP_TLS_VERIFY | If true, TLS accepts any certificate presented by the server and any host name in that certificate. | true |
 | KAFKA_TLS_PASSPHRASE | Passphrase to decrypt the TLS Key | (No default) |
-<<<<<<< HEAD
 | OFFSETS_UPDATE_INTERVAL | Update interval for the consumer offsets in seconds | 5 |
 | METADATA_UPDATE_INTERVAL | Update interval for the consumer offsets in seconds | 60 |
 | BROKER_UPDATE_INTERVAL | Update interval for the consumer offsets in seconds | 30 |
-=======
 | KAFKA_SASL_MECHANISM | Set to SCRAM-SHA-256 or SCRAM-SHA-512 for scram usage | (No default) |
->>>>>>> 3da95452
 
 ### Grafana Dashboard
 
