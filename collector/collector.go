package collector

import (
	"strconv"
	"time"

	"github.com/google-cloud-tools/kafka-minion/options"
	"github.com/google-cloud-tools/kafka-minion/storage"
	"github.com/prometheus/client_golang/prometheus"
	log "github.com/sirupsen/logrus"
)

var (
	// Broker metrics
	brokerCountDesc *prometheus.Desc

	// Consumer group metrics
	groupPartitionOffsetDesc      *prometheus.Desc
	groupPartitionCommitCountDesc *prometheus.Desc
	groupPartitionLastCommitDesc  *prometheus.Desc
	groupPartitionExpiresAtDesc   *prometheus.Desc
	groupPartitionLagDesc         *prometheus.Desc
	groupTopicLagDesc             *prometheus.Desc

	// Topic metrics
	partitionCountDesc        *prometheus.Desc
	subscribedGroupsCountDesc *prometheus.Desc
	topicLogDirSizeDesc       *prometheus.Desc

	// Partition metrics
	partitionLowWaterMarkDesc  *prometheus.Desc
	partitionHighWaterMarkDesc *prometheus.Desc
	partitionMessageCountDesc  *prometheus.Desc
<<<<<<< HEAD
	partitionIsUnderReplicated *prometheus.Desc
=======

	// Broker metrics
	brokerLogDirSizeDesc *prometheus.Desc
>>>>>>> 3da95452
)

// Collector collects and provides all Kafka metrics on each /metrics invocation, see:
// https://godoc.org/github.com/prometheus/client_golang/prometheus#hdr-Custom_Collectors_and_constant_Metrics
type Collector struct {
	opts    *options.Options
	storage *storage.MemoryStorage
	logger  *log.Entry
}

// versionedConsumerGroup represents the information which one could interpret by looking at all consumer group names
// For instance consumer group name "sample-group-1" has base name "sample-group-", version: 1 and is the latest as long
// as there is no group with the same base name and a higher appending number than 1
type versionedConsumerGroup struct {
	BaseName string
	Name     string
	Version  uint32
	IsLatest bool
}

// NewCollector returns a new prometheus collector, preinitialized with all the to be exposed metrics under respect
// of the metrics prefix which can be passed via environment variables
func NewCollector(opts *options.Options, storage *storage.MemoryStorage) *Collector {
	logger := log.WithFields(log.Fields{
		"module": "collector",
	})

	// Broker metrics
	brokerCountDesc = prometheus.NewDesc(
		prometheus.BuildFQName(opts.MetricsPrefix, "broker", "count"),
		"Number of currently connected brokers",
		nil, prometheus.Labels{},
	)

	// Consumer group metrics
	groupPartitionOffsetDesc = prometheus.NewDesc(
		prometheus.BuildFQName(opts.MetricsPrefix, "group_topic_partition", "offset"),
		"Newest committed offset of a consumer group for a partition",
		[]string{"group", "group_base_name", "group_is_latest", "group_version", "topic", "partition"}, prometheus.Labels{},
	)
	groupPartitionCommitCountDesc = prometheus.NewDesc(
		prometheus.BuildFQName(opts.MetricsPrefix, "group_topic_partition", "commit_count"),
		"Number of commits of a consumer group for a partition",
		[]string{"group", "group_base_name", "group_is_latest", "group_version", "topic", "partition"}, prometheus.Labels{},
	)
	groupPartitionLastCommitDesc = prometheus.NewDesc(
		prometheus.BuildFQName(opts.MetricsPrefix, "group_topic_partition", "last_commit"),
		"Timestamp when consumer group last committed an offset for a partition",
		[]string{"group", "group_base_name", "group_is_latest", "group_version", "topic", "partition"}, prometheus.Labels{},
	)
	groupPartitionExpiresAtDesc = prometheus.NewDesc(
		prometheus.BuildFQName(opts.MetricsPrefix, "group_topic_partition", "expires_at"),
		"Timestamp when this offset will expire if there won't be further commits",
		[]string{"group", "group_base_name", "group_is_latest", "group_version", "topic", "partition"}, prometheus.Labels{},
	)
	groupPartitionLagDesc = prometheus.NewDesc(
		prometheus.BuildFQName(opts.MetricsPrefix, "group_topic_partition", "lag"),
		"Number of messages the consumer group is behind for a partition",
		[]string{"group", "group_base_name", "group_is_latest", "group_version", "topic", "partition"}, prometheus.Labels{},
	)
	groupTopicLagDesc = prometheus.NewDesc(
		prometheus.BuildFQName(opts.MetricsPrefix, "group_topic", "lag"),
		"Number of messages the consumer group is behind for a topic",
		[]string{"group", "group_base_name", "group_is_latest", "group_version", "topic"}, prometheus.Labels{},
	)

	// Topic metrics
	partitionCountDesc = prometheus.NewDesc(
		prometheus.BuildFQName(opts.MetricsPrefix, "topic", "partition_count"),
		"Partition count for a given topic along with cleanup policy as label",
		[]string{"topic", "cleanup_policy"}, prometheus.Labels{},
	)
	subscribedGroupsCountDesc = prometheus.NewDesc(
		prometheus.BuildFQName(opts.MetricsPrefix, "topic", "subscribed_groups_count"),
		"Number of consumer groups which have at least one consumer group offset for any of the topics partitions",
		[]string{"topic"}, prometheus.Labels{},
	)
	topicLogDirSizeDesc = prometheus.NewDesc(
		prometheus.BuildFQName(opts.MetricsPrefix, "topic", "log_dir_size"),
		"Size in bytes which is used for the topic's log dirs storage",
		[]string{"topic"}, prometheus.Labels{},
	)

	// Partition metrics
	partitionHighWaterMarkDesc = prometheus.NewDesc(
		prometheus.BuildFQName(opts.MetricsPrefix, "topic_partition", "high_water_mark"),
		"Highest known committed offset for this partition",
		[]string{"topic", "partition"}, prometheus.Labels{},
	)
	partitionLowWaterMarkDesc = prometheus.NewDesc(
		prometheus.BuildFQName(opts.MetricsPrefix, "topic_partition", "low_water_mark"),
		"Oldest known committed offset for this partition",
		[]string{"topic", "partition"}, prometheus.Labels{},
	)
	partitionMessageCountDesc = prometheus.NewDesc(
		prometheus.BuildFQName(opts.MetricsPrefix, "topic_partition", "message_count"),
		"Number of messages for a given topic. Calculated by subtracting high water mark by low water mark.",
		[]string{"topic", "partition"}, prometheus.Labels{},
	)
	partitionIsUnderReplicated = prometheus.NewDesc(
		prometheus.BuildFQName(opts.MetricsPrefix, "topic_partition", "under_replicated"),
		"Whether the current in-sync replicas are less than the configured replicas for the current partition.",
		[]string{"topic", "partition"}, prometheus.Labels{},
	)

	// Broker metrics
	brokerLogDirSizeDesc = prometheus.NewDesc(
		prometheus.BuildFQName(opts.MetricsPrefix, "broker", "log_dir_size"),
		"Size in bytes which is used for the broker's log dirs storage",
		[]string{"broker_id"}, prometheus.Labels{},
	)

	// General metrics
	buildInfo := prometheus.NewGauge(prometheus.GaugeOpts{
		Namespace: opts.MetricsPrefix,
		Name:      "build_info",
		Help:      "Build Info about Kafka Minion",
		ConstLabels: prometheus.Labels{
			"version": opts.Version,
		},
	})
	buildInfo.Set(1)
	prometheus.MustRegister(buildInfo)

	return &Collector{
		opts,
		storage,
		logger,
	}
}

// Describe sends a description of all to be exposed metric types to Prometheus
func (e *Collector) Describe(ch chan<- *prometheus.Desc) {
	ch <- groupPartitionOffsetDesc
}

func btoi(b bool) int {
	if b {
		return 1
	}
	return 0
}

// Collect is triggered by the Prometheus registry when the metrics endpoint has been invoked
func (e *Collector) Collect(ch chan<- prometheus.Metric) {
	log.Debug("Collector's collect has been invoked")

	if e.storage.IsConsumed() == false {
		log.Info("Offsets topic has not yet been consumed until the end")
		return
	}

	consumerOffsets := e.storage.ConsumerOffsets()
	partitionLowWaterMarks := e.storage.PartitionLowWaterMarks()
	partitionHighWaterMarks := e.storage.PartitionHighWaterMarks()
	topicConfigs := e.storage.TopicConfigs()
	replicationStatus := e.storage.ReplicationStatus()
	brokerCount := e.storage.BrokerCount()

	e.collectConsumerOffsets(ch, consumerOffsets, partitionLowWaterMarks, partitionHighWaterMarks)

	ch <- prometheus.MustNewConstMetric(
		brokerCountDesc,
		prometheus.GaugeValue,
		float64(brokerCount),
	)

	for _, config := range topicConfigs {
		ch <- prometheus.MustNewConstMetric(
			partitionCountDesc,
			prometheus.GaugeValue,
			float64(config.PartitionCount),
			config.TopicName,
			config.CleanupPolicy,
		)
	}

	for topic, partitions := range replicationStatus {
		for partitionID, replicationState := range partitions {
			ch <- prometheus.MustNewConstMetric(
				partitionIsUnderReplicated,
				prometheus.GaugeValue,
				float64(btoi(replicationState)),
				topic,
				strconv.Itoa(partitionID),
			)
		}
	}

	for _, partitions := range partitionLowWaterMarks {
		for _, partition := range partitions {
			ch <- prometheus.MustNewConstMetric(
				partitionLowWaterMarkDesc,
				prometheus.GaugeValue,
				float64(partition.WaterMark),
				partition.TopicName,
				strconv.Itoa(int(partition.PartitionID)),
			)
		}
	}

	for _, partitions := range partitionHighWaterMarks {
		for _, partition := range partitions {
			ch <- prometheus.MustNewConstMetric(
				partitionHighWaterMarkDesc,
				prometheus.GaugeValue,
				float64(partition.WaterMark),
				partition.TopicName,
				strconv.Itoa(int(partition.PartitionID)),
			)
		}
	}

	for _, partitions := range partitionHighWaterMarks {
		for _, partition := range partitions {
			topicName := partition.TopicName
			partitionID := partition.PartitionID
			if lowWaterMark, exists := partitionLowWaterMarks[topicName][partitionID]; exists {
				ch <- prometheus.MustNewConstMetric(
					partitionMessageCountDesc,
					prometheus.GaugeValue,
					float64(partition.WaterMark-lowWaterMark.WaterMark),
					partition.TopicName,
					strconv.Itoa(int(partition.PartitionID)),
				)
			}
		}
	}
}

type groupLag struct {
	versionedGroup *versionedConsumerGroup
	lagByTopic     map[string]int64
}

func (e *Collector) collectConsumerOffsets(ch chan<- prometheus.Metric, offsets map[string]storage.ConsumerPartitionOffsetMetric,
	lowWaterMarks map[string]storage.PartitionWaterMarks, highWaterMarks map[string]storage.PartitionWaterMarks) {
	consumerGroups := getVersionedConsumerGroups(offsets)

	errorTopics := make(map[string]bool)
	groupLagsByGroupName := make(map[string]groupLag)

	// Partition offsets and lags
	for _, offset := range offsets {
		group := consumerGroups[offset.Group]
		// Offset metric
		ch <- prometheus.MustNewConstMetric(
			groupPartitionOffsetDesc,
			prometheus.GaugeValue,
			float64(offset.Offset),
			offset.Group,
			group.BaseName,
			strconv.FormatBool(group.IsLatest),
			strconv.Itoa(int(group.Version)),
			offset.Topic,
			strconv.Itoa(int(offset.Partition)),
		)

		// Commit count metric
		ch <- prometheus.MustNewConstMetric(
			groupPartitionCommitCountDesc,
			prometheus.CounterValue,
			offset.TotalCommitCount,
			offset.Group,
			group.BaseName,
			strconv.FormatBool(group.IsLatest),
			strconv.Itoa(int(group.Version)),
			offset.Topic,
			strconv.Itoa(int(offset.Partition)),
		)

		// Last commit metric
		ch <- prometheus.MustNewConstMetric(
			groupPartitionLastCommitDesc,
			prometheus.GaugeValue,
			float64(offset.Timestamp.UnixNano()/int64(time.Millisecond)),
			offset.Group,
			group.BaseName,
			strconv.FormatBool(group.IsLatest),
			strconv.Itoa(int(group.Version)),
			offset.Topic,
			strconv.Itoa(int(offset.Partition)),
		)

		// Offset commit expiry
		offsetExpiry := offset.Timestamp.Add(-e.opts.OffsetRetention)
		ch <- prometheus.MustNewConstMetric(
			groupPartitionExpiresAtDesc,
			prometheus.GaugeValue,
			float64(offsetExpiry.Unix()),
			offset.Group,
			group.BaseName,
			strconv.FormatBool(group.IsLatest),
			strconv.Itoa(int(group.Version)),
			offset.Topic,
			strconv.Itoa(int(offset.Partition)),
		)

		if _, exists := lowWaterMarks[offset.Topic][offset.Partition]; !exists {
			errorTopics[offset.Topic] = true
			e.logger.WithFields(log.Fields{
				"topic":     offset.Topic,
				"partition": offset.Partition,
			}).Warn("could not calculate partition lag because low water mark is missing")
			continue
		}
		partitionLowWaterMark := lowWaterMarks[offset.Topic][offset.Partition].WaterMark
		if _, exists := highWaterMarks[offset.Topic][offset.Partition]; !exists {
			errorTopics[offset.Topic] = true
			e.logger.WithFields(log.Fields{
				"topic":     offset.Topic,
				"partition": offset.Partition,
			}).Warn("could not calculate partition lag because high water mark is missing")
			continue
		}
		partitionHighWaterMark := highWaterMarks[offset.Topic][offset.Partition].WaterMark

		var lag int64
		if offset.Offset > partitionHighWaterMark {
			// Partition offsets are updated periodically, while consumer offsets continuously flow in. Hence it's possible
			// that consumer offset might be ahead of the partition high watermark. For this case mark it as zero lag
			lag = 0
		} else if offset.Offset < partitionLowWaterMark {
			// If last committed offset does not exist anymore due to delete policy (e. g. 1day retention, 3day old commit)
			lag = partitionHighWaterMark - partitionLowWaterMark
		} else {
			lag = partitionHighWaterMark - offset.Offset
		}

		// Add partition lag to group:topic lag aggregation
		if _, exists := groupLagsByGroupName[offset.Group]; !exists {
			groupLagsByGroupName[offset.Group] = groupLag{
				versionedGroup: group,
				lagByTopic:     make(map[string]int64),
			}
		}
		groupLagsByGroupName[offset.Group].lagByTopic[offset.Topic] += lag

		ch <- prometheus.MustNewConstMetric(
			groupPartitionLagDesc,
			prometheus.GaugeValue,
			float64(lag),
			offset.Group,
			group.BaseName,
			strconv.FormatBool(group.IsLatest),
			strconv.Itoa(int(group.Version)),
			offset.Topic,
			strconv.Itoa(int(offset.Partition)),
		)
	}

	// Group lags and subscribed consumer group count per topicname
	subscribedGroupsByTopic := make(map[string]int32)
	for groupName, groupLag := range groupLagsByGroupName {
		for topicName, topicLag := range groupLag.lagByTopic {
			// Bump subscribed consumer group count for this topic
			subscribedGroupsByTopic[topicName]++

			if _, hasErrors := errorTopics[topicName]; hasErrors {
				e.logger.WithFields(log.Fields{
					"group": groupName,
					"topic": topicName,
				}).Warn("cannot calculate group lag due to a missing partition watermark")
				continue
			}
			ch <- prometheus.MustNewConstMetric(
				groupTopicLagDesc,
				prometheus.GaugeValue,
				float64(topicLag),
				groupLag.versionedGroup.Name,
				groupLag.versionedGroup.BaseName,
				strconv.FormatBool(groupLag.versionedGroup.IsLatest),
				strconv.Itoa(int(groupLag.versionedGroup.Version)),
				topicName,
			)
		}
	}

	for topicName := range lowWaterMarks {
		subscribedGroups := subscribedGroupsByTopic[topicName]

		ch <- prometheus.MustNewConstMetric(
			subscribedGroupsCountDesc,
			prometheus.GaugeValue,
			float64(subscribedGroups),
			topicName,
		)
	}

	sizeByTopic := e.storage.SizeByTopic()
	for topicName, size := range sizeByTopic {
		ch <- prometheus.MustNewConstMetric(
			topicLogDirSizeDesc,
			prometheus.GaugeValue,
			float64(size),
			topicName,
		)
	}

	sizeByBroker := e.storage.SizeByBroker()
	for brokerID, size := range sizeByBroker {
		ch <- prometheus.MustNewConstMetric(
			brokerLogDirSizeDesc,
			prometheus.GaugeValue,
			float64(size),
			strconv.Itoa(int(brokerID)),
		)
	}
}

func getVersionedConsumerGroups(offsets map[string]storage.ConsumerPartitionOffsetMetric) map[string]*versionedConsumerGroup {
	// This map contains all known consumer groups. Key is the full group name
	groupsByName := make(map[string]*versionedConsumerGroup)

	// This map is supposed to contain only the highest versioned consumer within a consumer group base name
	latestGroupByBaseName := make(map[string]*versionedConsumerGroup)
	for _, offset := range offsets {
		consumerGroup := parseConsumerGroupName(offset.Group)
		groupsByName[offset.Group] = consumerGroup
		baseName := consumerGroup.BaseName
		if _, ok := latestGroupByBaseName[baseName]; ok {
			// Overwrite entry for this base name if consumergroup version is higher
			if latestGroupByBaseName[baseName].Version < consumerGroup.Version {
				latestGroupByBaseName[baseName] = consumerGroup
			}
		} else {
			latestGroupByBaseName[baseName] = consumerGroup
		}
	}

	// Set IsLatest if this consumer group is the highest known version within this group base name
	for _, group := range latestGroupByBaseName {
		groupsByName[group.Name].IsLatest = true
	}

	return groupsByName
}

// parseConsumerGroupName returns the "base name" of a consumer group and it's version
// Given the name "sample-group-01" the base name would be "sample-group" and the version is "1"
// If there's no appending number it's being considered as version 0
func parseConsumerGroupName(consumerGroupName string) *versionedConsumerGroup {
	parsedVersion, baseName := parseVersion(consumerGroupName, "", len(consumerGroupName)-1)
	return &versionedConsumerGroup{BaseName: baseName, Name: consumerGroupName, Version: uint32(parsedVersion), IsLatest: false}
}

// parseVersion tries to parse a "version" from a consumer group name. An appending number of a
// consumer group name is considered as it's version. It returns the parsed version and the consumer group base name.
func parseVersion(groupName string, versionString string, digitIndexCursor int) (uint32, string) {
	if len(groupName) == 0 {
		return 0, ""
	}

	// Try to parse a digit from right to left, so that we correctly identify names like "consumer-group-v003" as well
	lastCharacter := groupName[digitIndexCursor : digitIndexCursor+1]
	_, err := strconv.Atoi(lastCharacter)
	if err != nil {
		if len(versionString) == 0 {
			return 0, groupName[0 : digitIndexCursor+1]
		}

		// We've got a versionString, but this character is no digit anymore
		version, err := strconv.ParseUint(versionString, 10, 0)
		if err != nil {
			// should never happen, because version string must only consist of valid ints
			return 0, groupName[0:digitIndexCursor]
		}
		return uint32(version), groupName[0 : digitIndexCursor+1]
	}

	// Last character is a valid digit, so we can prepend it to the "versionString" which we can try to
	// parse as int when we are done
	newVersionedString := lastCharacter + versionString
	indexCursor := digitIndexCursor - 1

	// If we've got a consumer group name which only has digits, the indexCursor will ultimately be -1
	if indexCursor < 0 {
		return 0, groupName
	}

	return parseVersion(groupName, newVersionedString, indexCursor)
}<|MERGE_RESOLUTION|>--- conflicted
+++ resolved
@@ -11,9 +11,6 @@
 )
 
 var (
-	// Broker metrics
-	brokerCountDesc *prometheus.Desc
-
 	// Consumer group metrics
 	groupPartitionOffsetDesc      *prometheus.Desc
 	groupPartitionCommitCountDesc *prometheus.Desc
@@ -31,13 +28,11 @@
 	partitionLowWaterMarkDesc  *prometheus.Desc
 	partitionHighWaterMarkDesc *prometheus.Desc
 	partitionMessageCountDesc  *prometheus.Desc
-<<<<<<< HEAD
 	partitionIsUnderReplicated *prometheus.Desc
-=======
-
-	// Broker metrics
-	brokerLogDirSizeDesc *prometheus.Desc
->>>>>>> 3da95452
+
+  // Broker metrics
+	brokerCountDesc *prometheus.Desc
+  brokerLogDirSizeDesc *prometheus.Desc
 )
 
 // Collector collects and provides all Kafka metrics on each /metrics invocation, see:
@@ -65,13 +60,6 @@
 		"module": "collector",
 	})
 
-	// Broker metrics
-	brokerCountDesc = prometheus.NewDesc(
-		prometheus.BuildFQName(opts.MetricsPrefix, "broker", "count"),
-		"Number of currently connected brokers",
-		nil, prometheus.Labels{},
-	)
-
 	// Consumer group metrics
 	groupPartitionOffsetDesc = prometheus.NewDesc(
 		prometheus.BuildFQName(opts.MetricsPrefix, "group_topic_partition", "offset"),
@@ -143,7 +131,12 @@
 		[]string{"topic", "partition"}, prometheus.Labels{},
 	)
 
-	// Broker metrics
+  // Broker metrics
+	brokerCountDesc = prometheus.NewDesc(
+		prometheus.BuildFQName(opts.MetricsPrefix, "broker", "count"),
+		"Number of currently connected brokers",
+		nil, prometheus.Labels{},
+	)
 	brokerLogDirSizeDesc = prometheus.NewDesc(
 		prometheus.BuildFQName(opts.MetricsPrefix, "broker", "log_dir_size"),
 		"Size in bytes which is used for the broker's log dirs storage",
