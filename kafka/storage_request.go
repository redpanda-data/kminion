--- conflicted
+++ resolved
@@ -42,17 +42,13 @@
 	StorageDeleteGroupMetadata
 
 	// StorageDeleteTopic is the request type to delete all topic information
-<<<<<<< HEAD
-	StorageDeleteTopic StorageRequestType = 9
+	StorageDeleteTopic
 
 	// StorageReplicationStatus is the request type to store the current replication status
-	StorageReplicationStatus StorageRequestType = 10
+	StorageReplicationStatus
 
 	// StorageBrokerCount is the request type to store the current number of connected brokers
-	StorageBrokerCount StorageRequestType = 11
-=======
-	StorageDeleteTopic
->>>>>>> 3da95452
+	StorageBrokerCount
 )
 
 // StorageRequest is an entity to send messages / requests to the storage module.
@@ -66,13 +62,10 @@
 	TopicName          string
 	PartitionID        int32
 	PartitionCount     int
-<<<<<<< HEAD
 	BrokerCount        int
 	ReplicationStatus  bool
-=======
 	SizeByTopic        map[string]int64
 	SizeByBroker       map[int32]int64
->>>>>>> 3da95452
 }
 
 func newAddPartitionLowWaterMarkRequest(lowWaterMark *PartitionWaterMark) *StorageRequest {
@@ -147,7 +140,6 @@
 	}
 }
 
-<<<<<<< HEAD
 func newReplicationStatusRequest(topic string, partitionID int32, status bool) *StorageRequest {
 	return &StorageRequest{
 		RequestType:       StorageReplicationStatus,
@@ -161,7 +153,7 @@
 	return &StorageRequest{
 		RequestType: StorageBrokerCount,
 		BrokerCount: number,
-=======
+
 func newAddSizeByTopicRequest(sizeByTopic map[string]int64) *StorageRequest {
 	return &StorageRequest{
 		RequestType: StorageAddSizeByTopic,
@@ -173,6 +165,5 @@
 	return &StorageRequest{
 		RequestType:  StorageAddSizeByBroker,
 		SizeByBroker: sizeByBroker,
->>>>>>> 3da95452
 	}
 }