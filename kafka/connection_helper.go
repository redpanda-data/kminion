--- conflicted
+++ resolved
@@ -19,16 +19,12 @@
 func saramaClientConfig(opts *options.Options) *sarama.Config {
 	clientConfig := sarama.NewConfig()
 	clientConfig.ClientID = "kafka-lag-collector-1"
-<<<<<<< HEAD
-	clientConfig.Version = sarama.V0_11_0_2
 	clientConfig.Metadata.RefreshFrequency = 1 * time.Minute
-=======
 	version, err := sarama.ParseKafkaVersion(opts.KafkaVersion)
 	if err != nil {
 		log.WithFields(log.Fields{"error": err}).Panic("failed to parse kafka version")
 	}
 	clientConfig.Version = version
->>>>>>> 3da95452
 
 	// SASL
 	if opts.SASLEnabled {
