package kafka

import (
	"fmt"
	"math/rand"
	"strings"
	"sync"
	"time"

	"github.com/Shopify/sarama"
	"github.com/google-cloud-tools/kafka-minion/options"
	log "github.com/sirupsen/logrus"
)

// Cluster is a module which connects to a Kafka Cluster and periodically fetches all topic and
// partition information (e. g. High & Low water marks). This information is passed to the storage
// module where it can be retrieved by the prometheus collector to expose metrics.
type Cluster struct {
	// storageCh is used to persist partition watermarks in memory so that they can be exposed with prometheus
	storageCh   chan<- *StorageRequest
	client      sarama.Client
	admin       sarama.ClusterAdmin
	logger      *log.Entry
	options     *options.Options
	topicByName map[string]*sarama.TopicMetadata
}

// PartitionWaterMark contains either the first or last known committed offset (water mark) for a partition
type PartitionWaterMark struct {
	TopicName   string
	PartitionID int32
	WaterMark   int64
	Timestamp   int64
}

// TopicConfiguration indicates config entries for a topic along with the partition count
type TopicConfiguration struct {
	TopicName      string
	PartitionCount int
	CleanupPolicy  string
}

// consumerOffsetTopic holds PartitionHighWatermarks for the __consumer_offsets topic
type consumerOffsetTopic struct {
	Lock           sync.RWMutex
	PartitionsByID map[int32]consumerOffsetPartition
}

// consumerOffsetPartition represents the high water mark for a single partition of the __consumer_offsets topic
type consumerOffsetPartition struct {
	PartitionID   int32
	HighWaterMark int64
}

var (
	// offsetWaterMarks is used to determine if partition consumers have caught up the partition lag
	offsetWaterMarks = consumerOffsetTopic{
		PartitionsByID: make(map[int32]consumerOffsetPartition),
	}
)

// NewCluster creates a new cluster module and tries to connect to the kafka cluster
// If it cannot connect to the cluster it will panic
func NewCluster(opts *options.Options, storageCh chan<- *StorageRequest) *Cluster {
	logger := log.WithFields(log.Fields{
		"module": "cluster",
	})

	// Connect client to at least one of the brokers and verify the connection by requesting metadata
	connectionLogger := logger.WithFields(log.Fields{
		"address": strings.Join(opts.KafkaBrokers, ","),
	})

	clientConfig := saramaClientConfig(opts)
	connectionLogger.Info("connecting to kafka cluster")
	client, err := sarama.NewClient(opts.KafkaBrokers, clientConfig)
	if err != nil {
		connectionLogger.WithFields(log.Fields{
			"reason": err,
		}).Panicf("failed to start client")
	}

	admin, err := sarama.NewClusterAdmin(opts.KafkaBrokers, clientConfig)
	if err != nil {
		connectionLogger.WithFields(log.Fields{
			"reason": err,
		}).Panicf("failed to start admin client")
	}
	connectionLogger.Info("successfully connected to kafka cluster")

	return &Cluster{
		storageCh: storageCh,
		client:    client,
		admin:     admin,
		logger:    logger,
		options:   opts,
	}
}

// Start starts cluster module
func (module *Cluster) Start() {
	go module.mainLoop()
}

// IsHealthy returns true if there is at least one broker which can be talked to
func (module *Cluster) IsHealthy() bool {
	if len(module.client.Brokers()) > 0 {
		return true
	}

	return false
}

func (module *Cluster) mainLoop() {

	go func() {
<<<<<<< HEAD
		// Initially trigger offset refresh once manually to ensure up to date data before the first ticker fires
		module.refreshAndSendTopicMetadata()
		module.logger.Infof("Updating offsets (topic metadata) every %d seconds", module.options.OffsetsUpdateInterval)
		offsetRefresh := time.NewTicker(time.Second * time.Duration(module.options.OffsetsUpdateInterval))
=======
		offsetRefresh := time.NewTicker(time.Second * 5)
>>>>>>> 3da95452
		for range offsetRefresh.C {
			module.refreshAndSendTopicMetadata()
		}
	}()

	go func() {
<<<<<<< HEAD
		// Initially trigger offset refresh once manually to ensure up to date data before the first ticker fires
		module.refreshAndSendTopicConfig()
		module.logger.Infof("Updating config metadata every %d seconds", module.options.MetadataUpdateInterval)
		topicConfigRefresh := time.NewTicker(time.Second * time.Duration(module.options.MetadataUpdateInterval))
=======
		// Error can't happen here because we ensured that this works when creating the kafka client
		version, _ := sarama.ParseKafkaVersion(module.options.KafkaVersion)
		collectLogDirs := version.IsAtLeast(sarama.V1_0_0_0)

		topicConfigRefresh := time.NewTicker(time.Second * 60)
>>>>>>> 3da95452
		for range topicConfigRefresh.C {
			module.refreshAndSendTopicConfig()
			if collectLogDirs {
				module.describeLogDirs()
			}
		}
	}()

	go func() {
		module.logger.Infof("Updating connected brokers every %d seconds", module.options.BrokerUpdateInterval)
		offsetRefresh := time.NewTicker(time.Second * time.Duration(module.options.BrokerUpdateInterval))
		for range offsetRefresh.C {
			module.getConnectedBrokersAndSendReplicationStatus()
		}
	}()
}

func (module *Cluster) describeLogDirs() {
	// 1. Fetch Log Dirs from all brokers
	type response struct {
		BrokerID int32
		Res      *sarama.DescribeLogDirsResponse
		Err      error
	}

	brokers := module.client.Brokers()
	req := &sarama.DescribeLogDirsRequest{}
	resCh := make(chan response, len(brokers))

	for _, broker := range brokers {
		go func(b *sarama.Broker) {
			res, err := b.DescribeLogDirs(req)
			resCh <- response{
				BrokerID: b.ID(),
				Res:      res,
				Err:      err,
			}
		}(broker)
	}

	// 2. Put log dir responses into a structured map as they arrive
	result := make(map[int32]*sarama.DescribeLogDirsResponse)
	for i := 0; i < len(brokers); i++ {
		r := <-resCh
		if r.Err != nil {
			module.logger.WithFields(log.Fields{"error": r.Err}).Error("failed to describe log dirs")
			return
		}

		result[r.BrokerID] = r.Res
	}

	sizeByBroker, err := logDirSizeByBroker(result)
	if err != nil {
		module.logger.WithFields(log.Fields{"error": err}).Error("failed to describe log dirs")
		return
	}
	module.storageCh <- newAddSizeByBrokerRequest(sizeByBroker)

	sizeByTopic, err := logDirSizeByTopic(result)
	if err != nil {
		module.logger.WithFields(log.Fields{"error": err}).Error("failed to describe log dirs")
		return
	}
	module.storageCh <- newAddSizeByTopicRequest(sizeByTopic)
}

// deleteTopicIfNeeded checks a current map of available topics against a previously fetched
// map and sends a delete topic request for topics which are not existent anymore.
func (module *Cluster) deleteTopicIfNeeded(topicByName map[string]*sarama.TopicMetadata) {
	if module.topicByName != nil {
		for topicName := range module.topicByName {
			if _, exists := topicByName[topicName]; !exists {
				// Topic previously existed, but now it doesn't exist anymore, send delete request
				module.logger.WithFields(log.Fields{
					"topic": topicName,
				}).Info("topic no longer exists, deleting it from storage")
				module.storageCh <- newDeleteTopicRequest(topicName)
			}
		}
	}

	module.topicByName = topicByName
}

func (module *Cluster) refreshAndSendTopicConfig() {
	broker := module.getAnyBroker()
	if broker == nil {
		module.logger.WithFields(log.Fields{
			"error": "no brokers available",
		}).Warn("failed to get active broker to refresh topic config")
		return
	}

	metadataReq := &sarama.MetadataRequest{}
	metadata, err := broker.GetMetadata(metadataReq)
	if err != nil {
		module.logger.WithFields(log.Fields{
			"error": err.Error(),
		}).Warn("failed to get metadata")
		return
	}

	// Prepare config request which contains all topic requests.
	// This way we can avoid sending many requests
	var describeConfigsResources []*sarama.ConfigResource
	topicByName := make(map[string]*sarama.TopicMetadata)
	for _, topic := range metadata.Topics {
		topicByName[topic.Name] = topic
		topicResource := &sarama.ConfigResource{
			Type:        sarama.TopicResource,
			Name:        topic.Name,
			ConfigNames: []string{"cleanup.policy"},
		}
		describeConfigsResources = append(describeConfigsResources, topicResource)
	}
	module.deleteTopicIfNeeded(topicByName)

	request := &sarama.DescribeConfigsRequest{
		Resources: describeConfigsResources,
	}
	response, err := broker.DescribeConfigs(request)
	if err != nil {
		module.logger.WithFields(log.Fields{
			"error": err.Error(),
		}).Warn("failed to get describe configs response")
		return
	}

	for _, resource := range response.Resources {
		if resource.ErrorCode != 0 || len(resource.Configs) == 0 {
			continue
		}

		partitionCount := len(topicByName[resource.Name].Partitions)
		config := &TopicConfiguration{
			TopicName:      resource.Name,
			PartitionCount: partitionCount,
			CleanupPolicy:  resource.Configs[0].Value,
		}
		module.storageCh <- newAddTopicConfig(config)
	}
}

// refreshAndSendTopicMetadata fetches topic offsets and partitionIDs for each topic:partition and
// sends this information to the storage module
func (module *Cluster) refreshAndSendTopicMetadata() {
	err := module.client.RefreshMetadata()
	if err != nil {
		module.logger.WithFields(log.Fields{
			"error": err.Error(),
		}).Warn("could not refresh topic metadata")
	}

	partitionIDsByTopicName, err := module.topicPartitions()
	if err != nil {
		return
	}

	var wg = sync.WaitGroup{}
	// Send requests in bulk to each broker for those partitions it is responsible/leader for
	module.logger.Debug("starting to collect topic offsets")
	highRequests, lowRequests, brokers := module.generateOffsetRequests(partitionIDsByTopicName)
	for brokerID, request := range highRequests {
		wg.Add(1)
		logger := module.logger.WithFields(log.Fields{
			"broker_id": brokerID,
		})
		go module.processHighWaterMarks(&wg, brokers[brokerID], request, logger)
	}
	wg.Wait() // Await offsets first, to prevent concurrent access on brokers
	for brokerID, request := range lowRequests {
		wg.Add(1)
		logger := module.logger.WithFields(log.Fields{
			"broker_id": brokerID,
		})
		go module.processLowWaterMarks(&wg, brokers[brokerID], request, logger)
	}
	wg.Wait()
	module.logger.Debug("collected topic offsets")
}

// topicPartitions returns a map of all partition IDs (value) grouped by topic name (key)
func (module *Cluster) topicPartitions() (map[string][]int32, error) {
	// Get the current list of topics and make a map
	topicNames, err := module.client.Topics()
	if err != nil {
		module.logger.WithFields(log.Fields{
			"error": err.Error(),
		}).Error("failed to fetch topic list")
		return nil, fmt.Errorf("failed to fetch topic list")
	}

	partitionIDsByTopicName := make(map[string][]int32)
	for _, topicName := range topicNames {
		// Partitions() response is served from cached metadata if available. So there's usually no need to launch go routines for that
		partitionIDs, err := module.client.Partitions(topicName)
		if err != nil {
			module.logger.WithFields(log.Fields{
				"error": err.Error,
				"topic": topicName,
			}).Error("failed to fetch partition list")
		}

		partitionIDsByTopicName[topicName] = make([]int32, len(partitionIDs))
		for _, partitionID := range partitionIDs {
			partitionIDsByTopicName[topicName] = append(partitionIDsByTopicName[topicName], partitionID)
		}
	}

	return partitionIDsByTopicName, nil
}

func (module *Cluster) generateOffsetRequests(partitionIDsByTopicName map[string][]int32) (map[int32]*sarama.OffsetRequest, map[int32]*sarama.OffsetRequest, map[int32]*sarama.Broker) {
	// we must create two separate buckets for high & low watermarks, because adding a request block
	// with same topic:partition but different time will still result in just one request, see:
	// https://github.com/Shopify/sarama/blob/master/offset_request.go AddBlock() method
	highWaterMarkRequests := make(map[int32]*sarama.OffsetRequest)
	lowWaterMarkRequests := make(map[int32]*sarama.OffsetRequest)
	brokers := make(map[int32]*sarama.Broker)

	// Generate an OffsetRequest for each topic:partition and bucket it to the leader broker
	for topic, partitionIDs := range partitionIDsByTopicName {
		for _, partitionID := range partitionIDs {
			broker, err := module.client.Leader(topic, partitionID)
			if err != nil {
				module.logger.WithFields(log.Fields{
					"topic":     topic,
					"partition": partitionID,
					"error":     err.Error(),
				}).Warn("failed to fetch leader for partition")
				continue
			}
			if _, exists := highWaterMarkRequests[broker.ID()]; !exists {
				highWaterMarkRequests[broker.ID()] = &sarama.OffsetRequest{}
				lowWaterMarkRequests[broker.ID()] = &sarama.OffsetRequest{}
			}
			brokers[broker.ID()] = broker
			highWaterMarkRequests[broker.ID()].AddBlock(topic, partitionID, sarama.OffsetNewest, 1)
			lowWaterMarkRequests[broker.ID()].AddBlock(topic, partitionID, sarama.OffsetOldest, 1)
		}
	}

	return highWaterMarkRequests, lowWaterMarkRequests, brokers
}

func (module *Cluster) processHighWaterMarks(wg *sync.WaitGroup, broker *sarama.Broker, request *sarama.OffsetRequest, logger *log.Entry) {
	defer wg.Done()
	response, err := broker.GetAvailableOffsets(request)
	if err != nil {
		logger.WithFields(log.Fields{
			"error": err.Error(),
		}).Error("failed to fetch high watermarks from broker")
		_ = broker.Close()
		return
	}
	ts := time.Now().Unix() * 1000
	for topicName, responseBlock := range response.Blocks {

		for partitionID, offsetResponse := range responseBlock {
			if offsetResponse.Err != sarama.ErrNoError {
				logger.WithFields(log.Fields{
					"error":     offsetResponse.Err.Error(),
					"topic":     topicName,
					"partition": partitionID,
				}).Warn("error in high OffsetResponse")
				continue
			}

			if topicName == module.options.ConsumerOffsetsTopicName {
				offsetWaterMarks.Lock.Lock()
				offsetWaterMarks.PartitionsByID[partitionID] = consumerOffsetPartition{
					PartitionID:   partitionID,
					HighWaterMark: offsetResponse.Offsets[0],
				}
				offsetWaterMarks.Lock.Unlock()
			}

			// Skip topic in this for loop (instead of the outer one) because we still need __consumer_offset information
			if !module.isTopicAllowed(topicName) {
				continue
			}
			logger.WithFields(log.Fields{
				"topic":     topicName,
				"partition": partitionID,
				"offset":    offsetResponse.Offsets[0],
				"timestamp": ts,
			}).Debug("received partition high water mark")
			entry := &PartitionWaterMark{
				TopicName:   topicName,
				PartitionID: partitionID,
				WaterMark:   offsetResponse.Offsets[0],
				Timestamp:   ts,
			}
			module.storageCh <- newAddPartitionHighWaterMarkRequest(entry)
		}
	}
}

func (module *Cluster) processLowWaterMarks(wg *sync.WaitGroup, broker *sarama.Broker, request *sarama.OffsetRequest, logger *log.Entry) {
	defer wg.Done()
	response, err := broker.GetAvailableOffsets(request)
	if err != nil {
		logger.WithFields(log.Fields{
			"error": err.Error(),
		}).Error("failed to fetch low watermarks from broker")
		_ = broker.Close()
		return
	}
	ts := time.Now().Unix() * 1000
	for topicName, responseBlock := range response.Blocks {
		if !module.isTopicAllowed(topicName) {
			continue
		}

		for partitionID, offsetResponse := range responseBlock {
			if offsetResponse.Err != sarama.ErrNoError {
				logger.WithFields(log.Fields{
					"error":     offsetResponse.Err.Error(),
					"topic":     topicName,
					"partition": partitionID,
				}).Warn("error in low OffsetResponse")
				continue
			}

			logger.WithFields(log.Fields{
				"topic":     topicName,
				"partition": partitionID,
				"offset":    offsetResponse.Offsets[0],
				"timestamp": ts,
			}).Debug("received partition low water mark")
			entry := &PartitionWaterMark{
				TopicName:   topicName,
				PartitionID: partitionID,
				WaterMark:   offsetResponse.Offsets[0],
				Timestamp:   ts,
			}
			module.storageCh <- newAddPartitionLowWaterMarkRequest(entry)
		}
	}
}

// getAnyBroker return a random item from the brokers slice
func (module *Cluster) getAnyBroker() *sarama.Broker {
	connectedBrokers := module.getConnectedBrokersAndSendReplicationStatus()

	if 0 < len(connectedBrokers) {
		rand.Seed(time.Now().Unix())
		n := rand.Int() % len(connectedBrokers)

		return connectedBrokers[n]
	}
	return nil
}

func (module *Cluster) getConnectedBrokersAndSendReplicationStatus() []*sarama.Broker {

	brokers := module.client.Brokers()
	connectedBrokers := make([]*sarama.Broker, 0)
	for _, broker := range brokers {
		connected, err := broker.Connected()
		if err == nil && connected == true {
			metadata, err := broker.GetMetadata(&sarama.MetadataRequest{})

			if err != nil {
				module.logger.WithFields(log.Fields{"error": err, "broker": broker.ID()}).Warn("metadata request failed")

				err2 := broker.Close()
				if err2 != nil {
					module.logger.WithFields(log.Fields{"error": err2, "broker": broker.ID()}).Warn("broker close failed")
				}
				continue
			}

			for _, data := range metadata.Topics {
				topicReplicaMap := make(map[int32][]int32, len(data.Partitions))
				topicInSyncReplicaMap := make(map[int32][]int32, len(data.Partitions))

				for p := range data.Partitions {
					var underreplicated = false
					partitionID := int32(p)
					if data.Partitions[partitionID].Err == sarama.ErrReplicaNotAvailable {
						underreplicated = true
					} else {
						topicReplicaMap[partitionID] = data.Partitions[partitionID].Replicas
						topicInSyncReplicaMap[partitionID] = data.Partitions[partitionID].Isr
						underreplicated = 0 < (len(topicReplicaMap[partitionID]) - len(topicInSyncReplicaMap[partitionID]))
					}
					module.storageCh <- newReplicationStatusRequest(data.Name, partitionID, underreplicated)
				}
			}
		}
		connectedBrokers = append(connectedBrokers, broker)
	}
	if len(connectedBrokers) == 0 {
		return nil
	}

	module.storageCh <- newBrokerCountRequest(len(connectedBrokers))

	return connectedBrokers
}

func (module *Cluster) isTopicAllowed(topicName string) bool {
	if module.options.IgnoreSystemTopics {
		if strings.HasPrefix(topicName, "__") || strings.HasPrefix(topicName, "_confluent") {
			return false
		}
	}

	return true
}

// LogDirSizeByBroker returns a map where the BrokerID is the key and the summed bytes of all log dirs of
// the respective broker is the value.
func logDirSizeByBroker(responses map[int32]*sarama.DescribeLogDirsResponse) (map[int32]int64, error) {
	sizeByBroker := make(map[int32]int64)
	for brokerID, response := range responses {
		for _, dir := range response.LogDirs {
			if dir.ErrorCode != sarama.ErrNoError {
				return nil, fmt.Errorf("log dir request has failed with error code '%v' - %s", dir.ErrorCode, dir.ErrorCode.Error())
			}

			for _, topic := range dir.Topics {
				for _, partition := range topic.Partitions {
					sizeByBroker[brokerID] += partition.Size
				}
			}
		}
	}

	return sizeByBroker, nil
}

// LogDirSizeByTopic returns a map where the Topicname is the key and the summed bytes of all log dirs of
// the respective topic is the value.
func logDirSizeByTopic(responses map[int32]*sarama.DescribeLogDirsResponse) (map[string]int64, error) {
	sizeByTopic := make(map[string]int64)
	for _, response := range responses {
		for _, dir := range response.LogDirs {
			if dir.ErrorCode != sarama.ErrNoError {
				return nil, fmt.Errorf("log dir request has failed with error code '%v' - %s", dir.ErrorCode, dir.ErrorCode.Error())
			}

			for _, topic := range dir.Topics {
				for _, partition := range topic.Partitions {
					sizeByTopic[topic.Topic] += partition.Size
				}
			}
		}
	}

	return sizeByTopic, nil
}<|MERGE_RESOLUTION|>--- conflicted
+++ resolved
@@ -114,32 +114,26 @@
 func (module *Cluster) mainLoop() {
 
 	go func() {
-<<<<<<< HEAD
 		// Initially trigger offset refresh once manually to ensure up to date data before the first ticker fires
 		module.refreshAndSendTopicMetadata()
 		module.logger.Infof("Updating offsets (topic metadata) every %d seconds", module.options.OffsetsUpdateInterval)
 		offsetRefresh := time.NewTicker(time.Second * time.Duration(module.options.OffsetsUpdateInterval))
-=======
-		offsetRefresh := time.NewTicker(time.Second * 5)
->>>>>>> 3da95452
+
 		for range offsetRefresh.C {
 			module.refreshAndSendTopicMetadata()
 		}
 	}()
 
 	go func() {
-<<<<<<< HEAD
 		// Initially trigger offset refresh once manually to ensure up to date data before the first ticker fires
 		module.refreshAndSendTopicConfig()
 		module.logger.Infof("Updating config metadata every %d seconds", module.options.MetadataUpdateInterval)
 		topicConfigRefresh := time.NewTicker(time.Second * time.Duration(module.options.MetadataUpdateInterval))
-=======
+
 		// Error can't happen here because we ensured that this works when creating the kafka client
 		version, _ := sarama.ParseKafkaVersion(module.options.KafkaVersion)
 		collectLogDirs := version.IsAtLeast(sarama.V1_0_0_0)
 
-		topicConfigRefresh := time.NewTicker(time.Second * 60)
->>>>>>> 3da95452
 		for range topicConfigRefresh.C {
 			module.refreshAndSendTopicConfig()
 			if collectLogDirs {
