--- conflicted
+++ resolved
@@ -33,24 +33,7 @@
 	// TLSCertFilePath - Path to the TLS cert file
 	// TLSInsecureSkipTLSVerify - If InsecureSkipVerify is true, TLS accepts any certificate presented by the server and any host name in that certificate.
 	// TLSPassphrase - Passphrase to decrypt the TLS Key
-<<<<<<< HEAD
-	KafkaBrokers             []string `envconfig:"KAFKA_BROKERS" required:"true"`
-	ConsumerOffsetsTopicName string   `envconfig:"KAFKA_CONSUMER_OFFSETS_TOPIC_NAME" default:"__consumer_offsets"`
-	SASLEnabled              bool     `envconfig:"KAFKA_SASL_ENABLED" default:"false"`
-	UseSASLHandshake         bool     `envconfig:"KAFKA_SASL_USE_HANDSHAKE" default:"true"`
-	SASLUsername             string   `envconfig:"KAFKA_SASL_USERNAME"`
-	SASLPassword             string   `envconfig:"KAFKA_SASL_PASSWORD"`
-	TLSEnabled               bool     `envconfig:"KAFKA_TLS_ENABLED" default:"false"`
-	TLSCAFilePath            string   `envconfig:"KAFKA_TLS_CA_FILE_PATH"`
-	TLSKeyFilePath           string   `envconfig:"KAFKA_TLS_KEY_FILE_PATH"`
-	TLSCertFilePath          string   `envconfig:"KAFKA_TLS_CERT_FILE_PATH"`
-	TLSInsecureSkipTLSVerify bool     `envconfig:"KAFKA_TLS_INSECURE_SKIP_TLS_VERIFY" default:"true"`
-	TLSPassphrase            string   `envconfig:"KAFKA_TLS_PASSPHRASE"`
-	OffsetsUpdateInterval    int      `envconfig:"OFFSETS_UPDATE_INTERVAL" default:"5"`
-	MetadataUpdateInterval   int      `envconfig:"METADATA_UPDATE_INTERVAL" default:"60"`
-	BrokerUpdateInterval     int      `envconfig:"BROKER_UPDATE_INTERVAL" default:"30"`
-=======
-	// SASLMechanism - Default to empty : set to SCRAM-SHA-256 or SCRAM-SHA-512 for scram usage
+  // SASLMechanism - Default to empty : set to SCRAM-SHA-256 or SCRAM-SHA-512 for scram usage
 	KafkaBrokers             []string      `envconfig:"KAFKA_BROKERS" required:"true"`
 	KafkaVersion             string        `envconfig:"KAFKA_VERSION" default:"1.0.0"`
 	OffsetRetention          time.Duration `envconfig:"KAFKA_OFFSET_RETENTION" default:"168h"` // 7d default
@@ -66,7 +49,9 @@
 	TLSCertFilePath          string        `envconfig:"KAFKA_TLS_CERT_FILE_PATH"`
 	TLSInsecureSkipTLSVerify bool          `envconfig:"KAFKA_TLS_INSECURE_SKIP_TLS_VERIFY" default:"true"`
 	TLSPassphrase            string        `envconfig:"KAFKA_TLS_PASSPHRASE"`
->>>>>>> 3da95452
+  OffsetsUpdateInterval    int           `envconfig:"OFFSETS_UPDATE_INTERVAL" default:"5"`
+	MetadataUpdateInterval   int           `envconfig:"METADATA_UPDATE_INTERVAL" default:"60"`
+	BrokerUpdateInterval     int           `envconfig:"BROKER_UPDATE_INTERVAL" default:"30"`
 
 	// Prometheus exporter
 	// MetricsPrefix - A prefix for all exported prometheus metrics
